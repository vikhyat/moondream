--- conflicted
+++ resolved
@@ -77,17 +77,11 @@
 
         return self.tokenizer.batch_decode(output_ids, skip_special_tokens=True)
 
-<<<<<<< HEAD
-    def answer_question(self, image_embeds, question, max_new_tokens=128,
-                        **kwargs):
-        prompt = f"<image>\n\nQuestion: {question}\n\nAnswer:"
-=======
     def answer_question(
         self, image_embeds, question, chat_history="", result_queue=None,
         max_new_tokens=128, **kwargs
     ):
         prompt = f"<image>\n\n{chat_history}Question: {question}\n\nAnswer:"
->>>>>>> 374b60ab
         answer = self.generate(
             image_embeds,
             prompt,
