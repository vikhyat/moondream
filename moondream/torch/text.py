import torch
import torch.nn as nn

from torch.nn import functional as F

from .layers import layer_norm, linear, mlp
from .rope import apply_rotary_emb, precompute_freqs_cis
from .config import TextConfig


def text_encoder(input_ids: torch.Tensor, w: nn.Module):
    return F.embedding(input_ids, w.wte)


def attn(
    x: torch.Tensor,
    w: nn.Module,
    freqs_cis: torch.Tensor,
    kv_cache: nn.Module,
    attn_mask: torch.Tensor,
    n_heads: int,
    position_ids: torch.Tensor,
):
    bsz, q_len, d_model = x.shape
    head_dim = d_model // n_heads

    q, k, v = [
        t.view(bsz, q_len, n_heads, head_dim).transpose(1, 2)
        for t in linear(x, w.qkv).chunk(3, dim=-1)
    ]

    q = apply_rotary_emb(q, freqs_cis, position_ids, n_heads)
    k = apply_rotary_emb(k, freqs_cis, position_ids, n_heads)

    if kv_cache is not None:
        k, v = kv_cache.update(position_ids, k, v)

    out = F.scaled_dot_product_attention(q, k, v, attn_mask=attn_mask).to(
        # This type conversion isn't needed when running in PyTorch directly, but the
        # ONNX export runs attention in float32 because the attention mask is cast to
        # float32.
        x.dtype
    )
    out = out.transpose(1, 2).reshape(bsz, q_len, d_model)
    out = linear(out, w.proj)
    return out


def _attn(
    x: torch.Tensor,
    w: torch.Tensor,
    freqs_cis: torch.Tensor,
    attn_mask: torch.Tensor,
    n_heads: int,
):
    bsz, q_len, d_model = x.shape
    head_dim = d_model // n_heads
    pos = 0

    q, k, v = [
        t.view(bsz, q_len, n_heads, head_dim).transpose(1, 2)
        for t in w.qkv(x).chunk(3, dim=-1)
    ]

    position_ids = torch.arange(pos, pos + q_len, dtype=torch.long)
    q = apply_rotary_emb(q, freqs_cis, position_ids, n_heads)
    k = apply_rotary_emb(k, freqs_cis, position_ids, n_heads)

    out = F.scaled_dot_product_attention(q, k, v, attn_mask=attn_mask)
    out = out.transpose(1, 2).reshape(bsz, q_len, d_model)
    out = linear(out, w.proj)
    return out


def text_decoder(
    x: torch.Tensor,
    w: nn.Module,
    attn_mask: torch.Tensor,
    position_ids: torch.Tensor,
    config: TextConfig,
):
    for i, block in enumerate(w.blocks):
        l_in = layer_norm(x, block.ln)
        l_attn = attn(
            l_in,
            block.attn,
            freqs_cis=w.freqs_cis,
            kv_cache=block.kv_cache,
            attn_mask=attn_mask,
            n_heads=config.n_heads,
            position_ids=position_ids,
        )
        l_mlp = mlp(l_in, block.mlp)
        x = x + l_attn + l_mlp

    return x


def lm_head(hidden_BTC: torch.Tensor, w: nn.Module):
    hidden_BC = hidden_BTC[:, -1, :]
    hidden_BC = layer_norm(hidden_BC, w.post_ln)
    logits = linear(hidden_BC, w.lm_head)
    return logits


<<<<<<< HEAD
def _lm_head(hidden_BTC: torch.Tensor, w: nn.Module):
    hidden_BTC = layer_norm(hidden_BTC, w.post_ln)
    logits = linear(hidden_BTC, w.lm_head)
    return logits


def prefill(
    inputs_embeds: torch.Tensor,
    kv_cache: torch.Tensor,
    attn_mask: torch.Tensor,
    pos: int,
    w: nn.Module,
    config: TextConfig,
):
    # Updates kv_cache in-place
    hidden, kv_cache[:, :, :, :, pos : pos + inputs_embeds.size(1), :] = text_decoder(
        inputs_embeds, w, kv_cache, attn_mask, pos, config
    )
    return hidden


def _produce_hidden(inputs_embeds: torch.Tensor, w: nn.Module, config: TextConfig):
    hidden_BTC = inputs_embeds

    bsz, q_len, d_model = inputs_embeds.shape
    attn_mask = torch.zeros(q_len, q_len)
    attn_mask[:730, :730] = 1
    for i in range(730, q_len):
        attn_mask[i, : i + 1] = 1
    attn_mask = attn_mask.to(dtype=torch.bool)

    for i, block in enumerate(w.blocks):
        l_in = layer_norm(hidden_BTC, block.ln)
        l_attn = _attn(
            x=l_in,
            w=block.attn,
            freqs_cis=w.freqs_cis,
            attn_mask=attn_mask,
            n_heads=config.n_heads,
        )
        l_mlp = mlp(l_in, block.mlp)
        hidden_BTC = hidden_BTC + l_attn + l_mlp

    return hidden_BTC


def decode_one_token(
    token_emb: torch.Tensor,
    kv_cache: torch.Tensor,
    attn_mask: torch.Tensor,
    pos: int,
    w: nn.Module,
    config: TextConfig,
):
    hidden, kv_cache_update = text_decoder(
        token_emb[None], w, kv_cache, attn_mask, pos, config
    )
    logits = lm_head(hidden, w)
    return logits, hidden, kv_cache_update


=======
>>>>>>> 57915fb4
def build_text_model(config: TextConfig, dtype: torch.dtype) -> nn.Module:
    text = nn.ModuleDict(
        {
            "blocks": nn.ModuleList(
                [
                    nn.ModuleDict(
                        {
                            "ln": nn.LayerNorm(config.dim, dtype=dtype),
                            "attn": nn.ModuleDict(
                                {
                                    "qkv": nn.Linear(
                                        config.dim, 3 * config.dim, dtype=dtype
                                    ),
                                    "proj": nn.Linear(
                                        config.dim, config.dim, dtype=dtype
                                    ),
                                }
                            ),
                            "mlp": nn.ModuleDict(
                                {
                                    "fc1": nn.Linear(
                                        config.dim, 4 * config.dim, dtype=dtype
                                    ),
                                    "fc2": nn.Linear(
                                        4 * config.dim, config.dim, dtype=dtype
                                    ),
                                }
                            ),
                        }
                    )
                    for _ in range(config.n_layers)
                ]
            ),
            "post_ln": nn.LayerNorm(config.dim, dtype=dtype),
            "lm_head": nn.Linear(config.dim, config.vocab_size, dtype=dtype),
        }
    )
    text.wte = nn.Parameter(torch.empty(config.vocab_size, config.dim, dtype=dtype))
    text.register_buffer(
        "freqs_cis",
        precompute_freqs_cis(config.dim // (2 * config.n_heads), config.max_context),
        persistent=False,
    )

    return text<|MERGE_RESOLUTION|>--- conflicted
+++ resolved
@@ -14,12 +14,12 @@
 
 def attn(
     x: torch.Tensor,
-    w: nn.Module,
+    w,
     freqs_cis: torch.Tensor,
-    kv_cache: nn.Module,
+    layer_kv_cache: torch.Tensor,
     attn_mask: torch.Tensor,
     n_heads: int,
-    position_ids: torch.Tensor,
+    pos: int,
 ):
     bsz, q_len, d_model = x.shape
     head_dim = d_model // n_heads
@@ -29,11 +29,14 @@
         for t in linear(x, w.qkv).chunk(3, dim=-1)
     ]
 
+    position_ids = torch.arange(pos, pos + q_len, dtype=torch.long)
     q = apply_rotary_emb(q, freqs_cis, position_ids, n_heads)
     k = apply_rotary_emb(k, freqs_cis, position_ids, n_heads)
 
-    if kv_cache is not None:
-        k, v = kv_cache.update(position_ids, k, v)
+    k_, v_ = k, v
+    if layer_kv_cache is not None:
+        k = torch.cat([layer_kv_cache[0, :, :, :pos, :], k], dim=2)
+        v = torch.cat([layer_kv_cache[1, :, :, :pos, :], v], dim=2)
 
     out = F.scaled_dot_product_attention(q, k, v, attn_mask=attn_mask).to(
         # This type conversion isn't needed when running in PyTorch directly, but the
@@ -73,27 +76,31 @@
 
 
 def text_decoder(
-    x: torch.Tensor,
+    inputs_embeds: torch.Tensor,
     w: nn.Module,
-    attn_mask: torch.Tensor,
-    position_ids: torch.Tensor,
+    kv_cache: torch.Tensor,
+    attn_mask: torch.Tensor,
+    pos: int,
     config: TextConfig,
 ):
+    hidden_BTC = inputs_embeds
+    new_kv_cache = [torch.empty(0)] * len(w.blocks)
+
     for i, block in enumerate(w.blocks):
-        l_in = layer_norm(x, block.ln)
-        l_attn = attn(
+        l_in = layer_norm(hidden_BTC, block.ln)
+        l_attn, new_kv_cache[i] = attn(
             l_in,
             block.attn,
             freqs_cis=w.freqs_cis,
-            kv_cache=block.kv_cache,
+            layer_kv_cache=kv_cache[i],
             attn_mask=attn_mask,
             n_heads=config.n_heads,
-            position_ids=position_ids,
+            pos=pos,
         )
         l_mlp = mlp(l_in, block.mlp)
-        x = x + l_attn + l_mlp
-
-    return x
+        hidden_BTC = hidden_BTC + l_attn + l_mlp
+
+    return hidden_BTC, torch.stack(new_kv_cache)
 
 
 def lm_head(hidden_BTC: torch.Tensor, w: nn.Module):
@@ -103,7 +110,6 @@
     return logits
 
 
-<<<<<<< HEAD
 def _lm_head(hidden_BTC: torch.Tensor, w: nn.Module):
     hidden_BTC = layer_norm(hidden_BTC, w.post_ln)
     logits = linear(hidden_BTC, w.lm_head)
@@ -165,8 +171,6 @@
     return logits, hidden, kv_cache_update
 
 
-=======
->>>>>>> 57915fb4
 def build_text_model(config: TextConfig, dtype: torch.dtype) -> nn.Module:
     text = nn.ModuleDict(
         {
